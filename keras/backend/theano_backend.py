--- conflicted
+++ resolved
@@ -1461,11 +1461,9 @@
     return filter_shape
 
 
-<<<<<<< HEAD
-def _postprocess_conv2d_output(conv_out, x, border_mode, np_kernel, strides, data_format):
-=======
-def _postprocess_conv2d_output(conv_out, x, border_mode, kernel_shape, strides, dim_ordering):
->>>>>>> 14f35ab0
+def _postprocess_conv2d_output(conv_out, x,
+                               border_mode, kernel_shape,
+                               strides, data_format):
     if border_mode == 'same':
         if kernel_shape[2] % 2 == 0:
             conv_out = conv_out[:, :, :(x.shape[2] + strides[0] - 1) // strides[0], :]
@@ -1476,11 +1474,9 @@
     return conv_out
 
 
-<<<<<<< HEAD
-def _postprocess_conv3d_output(conv_out, x, border_mode, np_kernel, strides, data_format):
-=======
-def _postprocess_conv3d_output(conv_out, x, border_mode, kernel_shape, strides, dim_ordering):
->>>>>>> 14f35ab0
+def _postprocess_conv3d_output(conv_out, x,
+                               border_mode, kernel_shape,
+                               strides, data_format):
     if border_mode == 'same':
         if kernel_shape[2] % 2 == 0:
             conv_out = conv_out[:, :, :(x.shape[2] + strides[0] - 1) // strides[0], :, :]
@@ -1526,21 +1522,15 @@
     x = _preprocess_conv2d_input(x, data_format)
     kernel = _preprocess_conv2d_kernel(kernel, data_format)
     th_border_mode = _preprocess_border_mode(border_mode)
-<<<<<<< HEAD
-    np_kernel = kernel.eval()
+
+    if hasattr(kernel, '_keras_shape'):
+        kernel_shape = kernel._keras_shape
+    else:
+        # Will only work if `kernel` is a shared variable.
+        kernel_shape = kernel.eval().shape
+
     image_shape = _preprocess_conv2d_image_shape(data_format, image_shape)
     filter_shape = _preprocess_conv2d_filter_shape(data_format, filter_shape)
-=======
-
-    if hasattr(kernel, '_keras_shape'):
-        kernel_shape = kernel._keras_shape
-    else:
-        # Will only work if `kernel` is a shared variable.
-        kernel_shape = kernel.eval().shape
-
-    image_shape = _preprocess_conv2d_image_shape(dim_ordering, image_shape)
-    filter_shape = _preprocess_conv2d_filter_shape(dim_ordering, filter_shape)
->>>>>>> 14f35ab0
 
     # TODO: remove the if statement when theano with no filter dilation is deprecated.
     if filter_dilation == (1, 1):
@@ -1561,14 +1551,8 @@
                                  input_shape=image_shape,
                                  filter_shape=filter_shape,
                                  filter_dilation=filter_dilation)
-
-<<<<<<< HEAD
-    conv_out = _postprocess_conv2d_output(conv_out, x, border_mode, np_kernel,
-                                          strides, data_format)
-=======
     conv_out = _postprocess_conv2d_output(conv_out, x, border_mode,
-                                          kernel_shape, strides, dim_ordering)
->>>>>>> 14f35ab0
+                                          kernel_shape, strides, data_format)
     return conv_out
 
 
@@ -1604,10 +1588,6 @@
 
     kernel = kernel.dimshuffle((1, 0, 2, 3))
     th_border_mode = _preprocess_border_mode(border_mode)
-<<<<<<< HEAD
-    np_kernel = kernel.eval()
-    filter_shape = _preprocess_conv2d_filter_shape(data_format, filter_shape)
-=======
 
     if hasattr(kernel, '_keras_shape'):
         kernel_shape = kernel._keras_shape
@@ -1615,8 +1595,8 @@
         # Will only work if `kernel` is a shared variable.
         kernel_shape = kernel.eval().shape
 
-    filter_shape = _preprocess_conv2d_filter_shape(dim_ordering, filter_shape)
->>>>>>> 14f35ab0
+    filter_shape = _preprocess_conv2d_filter_shape(data_format, filter_shape)
+
     filter_shape = tuple(filter_shape[i] for i in (1, 0, 2, 3))
 
     op = T.nnet.abstract_conv.AbstractConv2d_gradInputs(imshp=output_shape,
@@ -1625,14 +1605,8 @@
                                                         border_mode=th_border_mode,
                                                         filter_flip=not flip_filters)
     conv_out = op(kernel, x, output_shape[2:])
-
-<<<<<<< HEAD
-    conv_out = _postprocess_conv2d_output(conv_out, x, border_mode, np_kernel,
-                                          strides, data_format)
-=======
     conv_out = _postprocess_conv2d_output(conv_out, x, border_mode,
-                                          kernel_shape, strides, dim_ordering)
->>>>>>> 14f35ab0
+                                          kernel_shape, strides, data_format)
     return conv_out
 
 
@@ -1679,21 +1653,15 @@
     x = _preprocess_conv3d_input(x, data_format)
     kernel = _preprocess_conv3d_kernel(kernel, data_format)
     th_border_mode = _preprocess_border_mode(border_mode)
-<<<<<<< HEAD
-    np_kernel = kernel.eval()
+
+    if hasattr(kernel, '_keras_shape'):
+        kernel_shape = kernel._keras_shape
+    else:
+        # Will only work if `kernel` is a shared variable.
+        kernel_shape = kernel.eval().shape
+
     volume_shape = _preprocess_conv3d_volume_shape(data_format, volume_shape)
     filter_shape = _preprocess_conv3d_filter_shape(data_format, filter_shape)
-=======
-
-    if hasattr(kernel, '_keras_shape'):
-        kernel_shape = kernel._keras_shape
-    else:
-        # Will only work if `kernel` is a shared variable.
-        kernel_shape = kernel.eval().shape
-
-    volume_shape = _preprocess_conv3d_volume_shape(dim_ordering, volume_shape)
-    filter_shape = _preprocess_conv3d_filter_shape(dim_ordering, filter_shape)
->>>>>>> 14f35ab0
 
     conv_out = T.nnet.conv3d(x, kernel,
                              border_mode=th_border_mode,
@@ -1701,14 +1669,8 @@
                              input_shape=volume_shape,
                              filter_shape=filter_shape,
                              filter_dilation=filter_dilation)
-
-<<<<<<< HEAD
-    conv_out = _postprocess_conv3d_output(conv_out, x, border_mode, np_kernel,
-                                          strides, data_format)
-=======
     conv_out = _postprocess_conv3d_output(conv_out, x, border_mode,
-                                          kernel_shape, strides, dim_ordering)
->>>>>>> 14f35ab0
+                                          kernel_shape, strides, data_format)
     return conv_out
 
 
