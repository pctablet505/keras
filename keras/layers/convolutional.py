# -*- coding: utf-8 -*-
from __future__ import absolute_import

import theano
import theano.tensor as T
from theano.tensor.signal import downsample

from .. import activations, initializations, regularizers, constraints
from ..utils.theano_utils import shared_zeros, on_gpu
from ..layers.core import Layer

if on_gpu():
    from theano.sandbox.cuda import dnn


def conv_output_length(input_length, filter_size, border_mode, stride):
    assert border_mode in {'same', 'full', 'valid'}
    if border_mode == 'same':
        output_length = input_length
    elif border_mode == 'full':
        output_length = input_length + filter_size - 1
    elif border_mode == 'valid':
        output_length = input_length - filter_size + 1
    return (output_length + stride - 1) // stride


def pool_output_length(input_length, pool_size, ignore_border, stride):
    if ignore_border:
        output_length = input_length - pool_size + 1
        output_length = (output_length + stride - 1) // stride
    else:
        if pool_size == input_length:
            output_length = min(input_length, stride - stride % 2)
            if output_length <= 0:
                output_length = 1
        elif stride >= pool_size:
            output_length = (input_length + stride - 1) // stride
        else:
            output_length = (input_length - pool_size + stride - 1) // stride
            if output_length <= 0:
                output_length = 1
            else:
                output_length += 1
    return output_length


class Convolution1D(Layer):
    def __init__(self, input_dim, nb_filter, filter_length,
                 init='uniform', activation='linear', weights=None,
                 border_mode='valid', subsample_length=1,
                 W_regularizer=None, b_regularizer=None, activity_regularizer=None,
                 W_constraint=None, b_constraint=None):

        if border_mode not in {'valid', 'full', 'same'}:
            raise Exception('Invalid border mode for Convolution1D:', border_mode)

        super(Convolution1D, self).__init__()
        self.nb_filter = nb_filter
        self.input_dim = input_dim
        self.filter_length = filter_length
        self.subsample_length = subsample_length
        self.init = initializations.get(init)
        self.activation = activations.get(activation)
        self.subsample = (subsample_length, 1)
        self.border_mode = border_mode

        self.input = T.tensor3()
        self.W_shape = (nb_filter, input_dim, filter_length, 1)
        self.W = self.init(self.W_shape)
        self.b = shared_zeros((nb_filter,))

        self.params = [self.W, self.b]

        self.regularizers = []

        self.W_regularizer = regularizers.get(W_regularizer)
        if self.W_regularizer:
            self.W_regularizer.set_param(self.W)
            self.regularizers.append(self.W_regularizer)

        self.b_regularizer = regularizers.get(b_regularizer)
        if self.b_regularizer:
            self.b_regularizer.set_param(self.b)
            self.regularizers.append(self.b_regularizer)

        self.activity_regularizer = regularizers.get(activity_regularizer)
        if self.activity_regularizer:
            self.activity_regularizer.set_layer(self)
            self.regularizers.append(self.activity_regularizer)

        self.W_constraint = constraints.get(W_constraint)
        self.b_constraint = constraints.get(b_constraint)
        self.constraints = [self.W_constraint, self.b_constraint]

        if weights is not None:
            self.set_weights(weights)

    @property
    def output_shape(self):
        length = conv_output_length(self.input_shape[1], self.filter_length, self.border_mode, self.subsample[0])
        return (self.input_shape[0], length, self.nb_filter)

    def get_output(self, train=False):
        X = self.get_input(train)
        X = T.reshape(X, (X.shape[0], X.shape[1], X.shape[2], 1)).dimshuffle(0, 2, 1, 3)

        border_mode = self.border_mode
<<<<<<< HEAD
        if border_mode == 'same':
            border_mode = 'full'
            assert self.subsample == (1, 1)
=======
        if on_gpu() and dnn.dnn_available():
            if border_mode == 'same':
                assert(self.subsample_length == 1)
                pad_x = (self.filter_length - self.subsample_length) // 2
                conv_out = dnn.dnn_conv(img=X,
                                        kerns=self.W,
                                        border_mode=(pad_x, 0))
            else:
                conv_out = dnn.dnn_conv(img=X,
                                        kerns=self.W,
                                        border_mode=border_mode,
                                        subsample=self.subsample)
        else:
            if border_mode == 'same':
                border_mode = 'full'
>>>>>>> 5bab11ee

            conv_out = T.nnet.conv.conv2d(X, self.W,
                                          border_mode=border_mode,
                                          subsample=self.subsample)
            if self.border_mode == 'same':
                shift_x = (self.filter_length - 1) // 2
                conv_out = conv_out[:, :, shift_x:X.shape[2] + shift_x, :]

        output = self.activation(conv_out + self.b.dimshuffle('x', 0, 'x', 'x'))
        output = T.reshape(output, (output.shape[0], output.shape[1], output.shape[2])).dimshuffle(0, 2, 1)
        return output

    def get_config(self):
        return {"name": self.__class__.__name__,
                "input_dim": self.input_dim,
                "nb_filter": self.nb_filter,
                "filter_length": self.filter_length,
                "init": self.init.__name__,
                "activation": self.activation.__name__,
                "border_mode": self.border_mode,
                "subsample_length": self.subsample_length,
                "W_regularizer": self.W_regularizer.get_config() if self.W_regularizer else None,
                "b_regularizer": self.b_regularizer.get_config() if self.b_regularizer else None,
                "activity_regularizer": self.activity_regularizer.get_config() if self.activity_regularizer else None,
                "W_constraint": self.W_constraint.get_config() if self.W_constraint else None,
                "b_constraint": self.b_constraint.get_config() if self.b_constraint else None}


class Convolution2D(Layer):
    def __init__(self, nb_filter, stack_size, nb_row, nb_col,
                 init='glorot_uniform', activation='linear', weights=None,
                 border_mode='valid', subsample=(1, 1),
                 W_regularizer=None, b_regularizer=None, activity_regularizer=None,
                 W_constraint=None, b_constraint=None):

        if border_mode not in {'valid', 'full', 'same'}:
            raise Exception('Invalid border mode for Convolution2D:', border_mode)

        super(Convolution2D, self).__init__()
        self.init = initializations.get(init)
        self.activation = activations.get(activation)
        self.subsample = tuple(subsample)
        self.border_mode = border_mode
        self.nb_filter = nb_filter
        self.stack_size = stack_size

        self.nb_row = nb_row
        self.nb_col = nb_col

        self.input = T.tensor4()
        self.W_shape = (nb_filter, stack_size, nb_row, nb_col)
        self.W = self.init(self.W_shape)
        self.b = shared_zeros((nb_filter,))

        self.params = [self.W, self.b]

        self.regularizers = []

        self.W_regularizer = regularizers.get(W_regularizer)
        if self.W_regularizer:
            self.W_regularizer.set_param(self.W)
            self.regularizers.append(self.W_regularizer)

        self.b_regularizer = regularizers.get(b_regularizer)
        if self.b_regularizer:
            self.b_regularizer.set_param(self.b)
            self.regularizers.append(self.b_regularizer)

        self.activity_regularizer = regularizers.get(activity_regularizer)
        if self.activity_regularizer:
            self.activity_regularizer.set_layer(self)
            self.regularizers.append(self.activity_regularizer)

        self.W_constraint = constraints.get(W_constraint)
        self.b_constraint = constraints.get(b_constraint)
        self.constraints = [self.W_constraint, self.b_constraint]

        if weights is not None:
            self.set_weights(weights)

    @property
    def output_shape(self):
        input_shape = self.input_shape
        rows = input_shape[2]
        cols = input_shape[3]
        rows = conv_output_length(rows, self.nb_row, self.border_mode, self.subsample[0])
        cols = conv_output_length(cols, self.nb_col, self.border_mode, self.subsample[1])
        return (input_shape[0], self.nb_filter, rows, cols)

    def get_output(self, train=False):
        X = self.get_input(train)
        border_mode = self.border_mode
        if on_gpu() and dnn.dnn_available():
            if border_mode == 'same':
                assert(self.subsample == (1, 1))
                pad_x = (self.nb_row - self.subsample[0]) // 2
                pad_y = (self.nb_col - self.subsample[1]) // 2
                conv_out = dnn.dnn_conv(img=X,
                                        kerns=self.W,
                                        border_mode=(pad_x, pad_y))
            else:
                conv_out = dnn.dnn_conv(img=X,
                                        kerns=self.W,
                                        border_mode=border_mode,
                                        subsample=self.subsample)
        else:
            if border_mode == 'same':
                border_mode = 'full'
                assert(self.subsample == (1, 1))

            conv_out = T.nnet.conv.conv2d(X, self.W,
                                          border_mode=border_mode,
                                          subsample=self.subsample)
            if self.border_mode == 'same':
                shift_x = (self.nb_row - 1) // 2
                shift_y = (self.nb_col - 1) // 2
                conv_out = conv_out[:, :, shift_x:X.shape[2] + shift_x, shift_y:X.shape[3] + shift_y]

        return self.activation(conv_out + self.b.dimshuffle('x', 0, 'x', 'x'))

    def get_config(self):
        return {"name": self.__class__.__name__,
                "nb_filter": self.nb_filter,
                "stack_size": self.stack_size,
                "nb_row": self.nb_row,
                "nb_col": self.nb_col,
                "init": self.init.__name__,
                "activation": self.activation.__name__,
                "border_mode": self.border_mode,
                "subsample": self.subsample,
                "W_regularizer": self.W_regularizer.get_config() if self.W_regularizer else None,
                "b_regularizer": self.b_regularizer.get_config() if self.b_regularizer else None,
                "activity_regularizer": self.activity_regularizer.get_config() if self.activity_regularizer else None,
                "W_constraint": self.W_constraint.get_config() if self.W_constraint else None,
                "b_constraint": self.b_constraint.get_config() if self.b_constraint else None}


class MaxPooling1D(Layer):
    def __init__(self, pool_length=2, stride=1, ignore_border=True):
        super(MaxPooling1D, self).__init__()
        if type(stride) is not int or not stride:
            raise Exception('"stride" argument in MaxPooling1D should be an int > 0.')
        self.pool_length = pool_length
        self.stride = stride
        self.st = (self.stride, 1)

        self.input = T.tensor3()
        self.poolsize = (pool_length, 1)
        self.ignore_border = ignore_border

    @property
    def output_shape(self):
        input_shape = self.input_shape
        length = pool_output_length(input_shape[1], self.pool_length, self.ignore_border, self.stride)
        return (input_shape[0], length, input_shape[2])

    def get_output(self, train=False):
        X = self.get_input(train)
        X = T.reshape(X, (X.shape[0], X.shape[1], X.shape[2], 1)).dimshuffle(0, 2, 1, 3)
        output = downsample.max_pool_2d(X, ds=self.poolsize, st=self.st, ignore_border=self.ignore_border)
        output = output.dimshuffle(0, 2, 1, 3)
        return T.reshape(output, (output.shape[0], output.shape[1], output.shape[2]))

    def get_config(self):
        return {"name": self.__class__.__name__,
                "stride": self.stride,
                "pool_length": self.pool_length,
                "ignore_border": self.ignore_border}


class MaxPooling2D(Layer):
    def __init__(self, poolsize=(2, 2), stride=(1, 1), ignore_border=True):
        super(MaxPooling2D, self).__init__()
        self.input = T.tensor4()
        self.poolsize = tuple(poolsize)
        self.stride = tuple(stride)
        self.ignore_border = ignore_border

    @property
    def output_shape(self):
        input_shape = self.input_shape
        rows = pool_output_length(input_shape[2], self.poolsize[0], self.ignore_border, self.stride[0])
        cols = pool_output_length(input_shape[3], self.poolsize[1], self.ignore_border, self.stride[1])
        return (input_shape[0], input_shape[1], rows, cols)

    def get_output(self, train=False):
        X = self.get_input(train)
        output = downsample.max_pool_2d(X, ds=self.poolsize, st=self.stride, ignore_border=self.ignore_border)
        return output

    def get_config(self):
        return {"name": self.__class__.__name__,
                "poolsize": self.poolsize,
                "ignore_border": self.ignore_border,
                "stride": self.stride}


class UpSample1D(Layer):
    def __init__(self, length=2):
        super(UpSample1D, self).__init__()
        self.length = length
        self.input = T.tensor3()

    @property
    def output_shape(self):
        input_shape = self.input_shape
        return (input_shape[0], self.length * input_shape[1], input_shape[2])

    def get_output(self, train=False):
        X = self.get_input(train)
        output = theano.tensor.extra_ops.repeat(X, self.length, axis=1)
        return output

    def get_config(self):
        return {"name": self.__class__.__name__,
                "length": self.length}


class UpSample2D(Layer):
    def __init__(self, size=(2, 2)):
        super(UpSample2D, self).__init__()
        self.input = T.tensor4()
        self.size = tuple(size)

    @property
    def output_shape(self):
        input_shape = self.input_shape
        return (input_shape[0], input_shape[1], self.size[0] * input_shape[2], self.size[1] * input_shape[3])

    def get_output(self, train=False):
        X = self.get_input(train)
        Y = theano.tensor.extra_ops.repeat(X, self.size[0], axis=2)
        output = theano.tensor.extra_ops.repeat(Y, self.size[1], axis=3)
        return output

    def get_config(self):
        return {"name": self.__class__.__name__,
                "size": self.size}


class ZeroPadding2D(Layer):
    def __init__(self, pad=(1, 1)):
        super(ZeroPadding2D, self).__init__()
        self.pad = tuple(pad)
        self.input = T.tensor4()

    @property
    def output_shape(self):
        input_shape = self.input_shape
        return (input_shape[0], input_shape[1], input_shape[2] + 2 * self.pad[0], input_shape[3] + 2 * self.pad[1])

    def get_output(self, train=False):
        X = self.get_input(train)
        pad = self.pad
        in_shape = X.shape
        out_shape = (in_shape[0], in_shape[1], in_shape[2] + 2 * pad[0], in_shape[3] + 2 * pad[1])
        out = T.zeros(out_shape)
        indices = (slice(None), slice(None), slice(pad[0], in_shape[2] + pad[0]), slice(pad[1], in_shape[3] + pad[1]))
        return T.set_subtensor(out[indices], X)

    def get_config(self):
        return {"name": self.__class__.__name__,
                "pad": self.pad}<|MERGE_RESOLUTION|>--- conflicted
+++ resolved
@@ -105,11 +105,6 @@
         X = T.reshape(X, (X.shape[0], X.shape[1], X.shape[2], 1)).dimshuffle(0, 2, 1, 3)
 
         border_mode = self.border_mode
-<<<<<<< HEAD
-        if border_mode == 'same':
-            border_mode = 'full'
-            assert self.subsample == (1, 1)
-=======
         if on_gpu() and dnn.dnn_available():
             if border_mode == 'same':
                 assert(self.subsample_length == 1)
@@ -124,8 +119,8 @@
                                         subsample=self.subsample)
         else:
             if border_mode == 'same':
+                assert(self.subsample_length == 1)
                 border_mode = 'full'
->>>>>>> 5bab11ee
 
             conv_out = T.nnet.conv.conv2d(X, self.W,
                                           border_mode=border_mode,
