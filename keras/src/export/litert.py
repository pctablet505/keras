<<<<<<< HEAD
import logging
import os
import traceback

from keras.src import backend
from keras.src import tree
from keras.src.utils import io_utils
from keras.src.utils import summary_utils
from keras.src.utils.module_utils import litert
=======
from keras.src.export.export_utils import get_input_signature
from keras.src.export.export_utils import make_input_spec
from keras.src.export.export_utils import make_tf_tensor_spec
from keras.src.utils import io_utils
>>>>>>> a550fccd
from keras.src.utils.module_utils import tensorflow as tf


def export_litert(
    model,
    filepath,
    input_signature=None,
    **kwargs,
):
    """Export the model as a LiteRT artifact for inference.

    Args:
        model: The Keras model to export.
        filepath: The path to save the exported artifact.
        input_signature: Optional input signature specification. If
            `None`, it will be inferred.
        **kwargs: Additional keyword arguments passed to the exporter.
    """

    exporter = LiteRTExporter(
        model=model,
        input_signature=input_signature,
        **kwargs,
    )
    exporter.export(filepath)
    io_utils.print_msg(f"Saved artifact at '{filepath}'.")


class LiteRTExporter:
    """Exporter for the LiteRT (TFLite) format.

    This class handles the conversion of Keras models for LiteRT runtime and
    generates a `.tflite` model file. For efficient inference on mobile and
    embedded devices, it creates a single callable signature based on the
    model's `call()` method.
    """

    def __init__(
        self,
        model,
        input_signature=None,
        **kwargs,
    ):
        """Initialize the LiteRT exporter.

        Args:
            model: The Keras model to export
            input_signature: Input signature specification (e.g., TensorFlow
                TensorSpec or list of TensorSpec)
            **kwargs: Additional export parameters
        """
        self.model = model
        self.input_signature = input_signature
        self.kwargs = kwargs

    def _infer_dict_input_signature(self):
        """Infer input signature from a model with dict inputs.

        This reads the actual shapes and dtypes from model._inputs_struct.

        Returns:
            dict or None: Dictionary mapping input names to InputSpec, or None
        """
        # Check _inputs_struct first (preserves dict structure)
        if hasattr(self.model, "_inputs_struct") and isinstance(
            self.model._inputs_struct, dict
        ):
            return {
                name: make_input_spec(inp)
                for name, inp in self.model._inputs_struct.items()
            }

        # Fall back to model.inputs if it's a dict
        if hasattr(self.model, "inputs") and isinstance(
            self.model.inputs, dict
        ):
            return {
                name: make_input_spec(inp)
                for name, inp in self.model.inputs.items()
            }

        return None

    def export(self, filepath):
        """Exports the Keras model to a TFLite file.

        Args:
            filepath: Output path for the exported model

        Returns:
            Path to exported model
        """
        # 1. Resolve / infer input signature
        if self.input_signature is None:
            # Try dict-specific inference first (for models with dict inputs)
            dict_signature = self._infer_dict_input_signature()
            if dict_signature is not None:
                self.input_signature = dict_signature
            else:
                # Fall back to standard inference
                self.input_signature = get_input_signature(self.model)

        # 3. Handle dictionary inputs by creating an adapter
        # Check if we have dict inputs that need adaptation
        has_dict_inputs = isinstance(self.input_signature, dict)

        if has_dict_inputs:
            # Create adapter model that converts list to dict
            adapted_model = self._create_dict_adapter(self.input_signature)

            # Convert dict signature to list for TFLite conversion
            # The adapter will handle the dict->list conversion
            input_signature_list = list(self.input_signature.values())

            # Use adapted model and list signature for conversion
            model_to_convert = adapted_model
            signature_for_conversion = input_signature_list
        else:
            # No dict inputs - use model as-is
            model_to_convert = self.model
            signature_for_conversion = self.input_signature

        # Store original model reference for later use
        original_model = self.model

        # Temporarily replace self.model with the model to convert
        self.model = model_to_convert

        try:
            # 4. Convert the model to TFLite.
            tflite_model = self._convert_to_tflite(signature_for_conversion)
        finally:
            # Restore original model
            self.model = original_model

        # 4. Save the initial TFLite model to the specified file path.
        if not filepath.endswith(".tflite"):
            raise ValueError(
                "The LiteRT export requires the filepath to end with "
                "'.tflite'. Got: {filepath}"
            )

        with open(filepath, "wb") as f:
            f.write(tflite_model)

        return filepath

    def _create_dict_adapter(self, input_signature_dict):
        """Create an adapter model that converts list inputs to dict inputs.

        This adapter allows models expecting dictionary inputs to be exported
        to TFLite format (which only supports positional/list inputs).

        Args:
            input_signature_dict: Dictionary mapping input names to InputSpec

        Returns:
            A Functional model that accepts list inputs and converts to dict
        """
        io_utils.print_msg(
            f"Creating adapter for dictionary inputs: "
            f"{list(input_signature_dict.keys())}"
        )

        input_keys = list(input_signature_dict.keys())

        # Create Input layers for TFLite (list-based)
        input_layers = []
        for name in input_keys:
            spec = input_signature_dict[name]
            input_layer = tf.keras.layers.Input(
                shape=spec.shape[1:],  # Remove batch dimension
                dtype=spec.dtype,
                name=name,
            )
            input_layers.append(input_layer)

        # Create dict from list inputs
        inputs_dict = {
            name: layer for name, layer in zip(input_keys, input_layers)
        }

        # Call the original model with dict inputs
        outputs = self.model(inputs_dict)

        # Build as Functional model (list inputs -> dict -> model -> output)
        adapted_model = tf.keras.Model(inputs=input_layers, outputs=outputs)

        # Preserve the original model's variables
        adapted_model._variables = self.model.variables
        adapted_model._trainable_variables = self.model.trainable_variables
        adapted_model._non_trainable_variables = (
            self.model.non_trainable_variables
        )

        return adapted_model

    def _convert_to_tflite(self, input_signature):
        """Converts the Keras model to TFLite format.

        Returns:
            A bytes object containing the serialized TFLite model.
        """
<<<<<<< HEAD
        current_backend = backend.backend()
        
        # JAX backend requires jax2tf conversion
        if current_backend == "jax":
            if self.verbose:
                io_utils.print_msg(
                    "JAX backend detected. Using jax2tf conversion path..."
                )
            return self._convert_jax_model(input_signature)
        
        # TensorFlow backend can use direct conversion
        is_sequential = isinstance(self.model, tf.keras.Sequential)

        # Try direct conversion first for TensorFlow backend
=======
        # Try direct conversion first for all models
>>>>>>> a550fccd
        try:
            converter = tf.lite.TFLiteConverter.from_keras_model(self.model)
            converter.target_spec.supported_ops = [
                tf.lite.OpsSet.TFLITE_BUILTINS,
                tf.lite.OpsSet.SELECT_TF_OPS,
            ]
            # Keras 3 only supports resource variables
            converter.experimental_enable_resource_variables = True

            # Apply any additional converter settings from kwargs
            self._apply_converter_kwargs(converter)

            tflite_model = converter.convert()

            return tflite_model

        except Exception:
            return self._convert_with_wrapper(input_signature)

    def _convert_jax_model(self, input_signature):
        """Converts a JAX backend model to TFLite using jax2tf.

        Args:
            input_signature: Input signature specification

        Returns:
            A bytes object containing the serialized TFLite model.
        
        Raises:
            RuntimeError: If model is too large for jax2tf conversion
        """
        try:
            # Import jax2tf for JAX to TensorFlow conversion
            from jax.experimental import jax2tf
        except ImportError:
            raise ImportError(
                "jax2tf is required for JAX backend LiteRT export. "
                "Please install JAX with: pip install jax jaxlib"
            )

        # Estimate model size and warn if it may exceed protobuf limit
        num_params = summary_utils.count_params(self.model.trainable_variables)
        if self.verbose:
            io_utils.print_msg(
                f"Model has {num_params:,} trainable parameters"
            )
        
        # Warn if model is large (>200M params typically hits 2GB limit)
        if num_params > 200_000_000:
            io_utils.print_msg(
                f"WARNING: Large model detected ({num_params:,} parameters). "
                f"JAX backend export may fail due to protobuf 2GB limit. "
                f"Consider using TensorFlow backend for models >200M parameters."
            )

        if self.verbose:
            io_utils.print_msg(
                "Converting JAX model to TensorFlow using jax2tf..."
            )

        # Prepare input signature
        if not isinstance(input_signature, (list, tuple)):
            input_signature = [input_signature]

        from keras.src.export.export_utils import make_tf_tensor_spec
        
        # Convert input signature to tensor specs, handling structures
        tensor_specs = []
        for spec in input_signature:
            if isinstance(spec, (list, tuple)):
                # Handle list/tuple of specs
                tensor_specs.extend([make_tf_tensor_spec(s) for s in spec])
            elif isinstance(spec, dict):
                # Handle dict of specs - flatten to list
                tensor_specs.extend([make_tf_tensor_spec(s) for s in spec.values()])
            else:
                # Single spec
                tensor_specs.append(make_tf_tensor_spec(spec))

        # Create a wrapper function that calls the model
        def model_fn(*args):
            """Wrapper function for JAX model."""
            if len(args) == 1:
                return self.model(args[0])
            else:
                return self.model(list(args))
        
        # Build polymorphic_shapes for dynamic batch dimension
        # Format: 'b, ...' where 'b' is the batch dimension variable
        polymorphic_shapes = []
        for spec in tensor_specs:
            shape = spec.shape
            if shape.rank is None or shape.rank == 0:
                polymorphic_shapes.append(None)
            else:
                # Create shape string with 'b' for batch dimension and concrete sizes for others
                shape_str = ', '.join(
                    'b' if (i == 0 and dim is None) else str(dim) if dim is not None else '_'
                    for i, dim in enumerate(shape.as_list())
                )
                polymorphic_shapes.append(shape_str)
        
        # Convert the JAX function to TensorFlow using jax2tf
        if self.verbose:
            io_utils.print_msg("Converting JAX function using jax2tf...")
            io_utils.print_msg(f"Polymorphic shapes: {polymorphic_shapes}")
        
        tf_fn = jax2tf.convert(
            model_fn,
            enable_xla=False,
            polymorphic_shapes=polymorphic_shapes,
        )
        
        # Wrap in tf.Module for proper variable tracking
        class JAXModelWrapper(tf.Module):
            """Wrapper for jax2tf converted function."""
            
            def __init__(self, tf_fn, model):
                super().__init__()
                self._tf_fn = tf_fn
                
                # Track all variables from the Keras model
                with self.name_scope:
                    for i, var in enumerate(model.variables):
                        setattr(self, f"model_var_{i}", var)

            @tf.function
            def __call__(self, *args):
                """Entry point for the exported model."""
                return self._tf_fn(*args)

        wrapper = JAXModelWrapper(tf_fn, self.model)

        # Get concrete function
        concrete_func = wrapper.__call__.get_concrete_function(*tensor_specs)

        if self.verbose:
            io_utils.print_msg(
                "Converting concrete function to TFLite format..."
            )

        # Try conversion with different strategies
        conversion_strategies = [
            {
                "experimental_enable_resource_variables": False,
                "name": "without resource variables",
            },
            {
                "experimental_enable_resource_variables": True,
                "name": "with resource variables",
            },
        ]

        last_error = None
        for strategy in conversion_strategies:
            try:
                converter = tf.lite.TFLiteConverter.from_concrete_functions(
                    [concrete_func], trackable_obj=wrapper
                )
                converter.target_spec.supported_ops = [
                    tf.lite.OpsSet.TFLITE_BUILTINS,
                    tf.lite.OpsSet.SELECT_TF_OPS,
                ]
                converter.experimental_enable_resource_variables = strategy[
                    "experimental_enable_resource_variables"
                ]

                # Apply any additional converter settings from kwargs
                self._apply_converter_kwargs(converter)

                if self.verbose:
                    io_utils.print_msg(
                        f"Trying conversion {strategy['name']}..."
                    )

                tflite_model = converter.convert()

                if self.verbose:
                    io_utils.print_msg(
                        f"JAX model conversion successful {strategy['name']}!"
                    )

                return tflite_model

            except Exception as e:
                last_error = e
                if self.verbose:
                    io_utils.print_msg(
                        f"Conversion failed {strategy['name']}: {e}"
                    )
                
                # Check if this is a protobuf size error
                error_msg = str(e).lower()
                if any(
                    indicator in error_msg
                    for indicator in ["2gb", "size limit", "too large", "exceeds"]
                ):
                    raise RuntimeError(
                        f"Model is too large for JAX backend export. "
                        f"The model has {num_params:,} parameters. "
                        f"JAX backend export is limited by the protobuf 2GB size limit. "
                        f"For large models (>200M parameters), please use the TensorFlow backend instead. "
                        f"Original error: {e}"
                    )
                continue

        # If all strategies fail, raise the last error with helpful message
        raise RuntimeError(
            f"All conversion strategies failed for JAX model. "
            f"If this is a large model ({num_params:,} parameters), "
            f"the protobuf 2GB limit may be the issue. "
            f"Consider using TensorFlow backend for large models. "
            f"Last error: {last_error}"
        )

    def _convert_with_wrapper(self, input_signature):
        """Converts the model to TFLite using SavedModel as intermediate.

        This fallback method is used when direct Keras conversion fails.
        It uses TensorFlow's SavedModel format as an intermediate step.

        Returns:
            A bytes object containing the serialized TFLite model.
        """
        # Normalize input_signature to list format for concrete function
        if isinstance(input_signature, dict):
            # For multi-input models with dict signature, convert to
            # ordered list
            if hasattr(self.model, "inputs") and len(self.model.inputs) > 1:
                input_signature_list = []
                for input_layer in self.model.inputs:
                    input_name = input_layer.name
                    if input_name not in input_signature:
                        raise ValueError(
                            f"Missing input '{input_name}' in input_signature. "
                            f"Model expects inputs: "
                            f"{[inp.name for inp in self.model.inputs]}, "
                            f"but input_signature only has: "
                            f"{list(input_signature.keys())}"
                        )
                    input_signature_list.append(input_signature[input_name])
                input_signature = input_signature_list
            else:
                # Single-input model with dict signature
                input_signature = [input_signature]
        elif not isinstance(input_signature, (list, tuple)):
            input_signature = [input_signature]

        # Convert to TensorSpec
        tensor_specs = [make_tf_tensor_spec(spec) for spec in input_signature]

        # Get concrete function from the model
        @tf.function
        def model_fn(*args):
            return self.model(*args)

        concrete_func = model_fn.get_concrete_function(*tensor_specs)

        # Convert using concrete function
        converter = tf.lite.TFLiteConverter.from_concrete_functions(
            [concrete_func], self.model
        )
        converter.target_spec.supported_ops = [
            tf.lite.OpsSet.TFLITE_BUILTINS,
            tf.lite.OpsSet.SELECT_TF_OPS,
        ]
        # Keras 3 only supports resource variables
        converter.experimental_enable_resource_variables = True

        # Apply any additional converter settings from kwargs
        self._apply_converter_kwargs(converter)

        tflite_model = converter.convert()
        return tflite_model

    def _apply_converter_kwargs(self, converter):
        """Apply additional converter settings from kwargs.

        Args:
            converter: tf.lite.TFLiteConverter instance to configure

        Raises:
            ValueError: If any kwarg is not a valid converter attribute
        """
        for attr, value in self.kwargs.items():
            if attr == "target_spec" and isinstance(value, dict):
                # Handle nested target_spec settings
                for spec_key, spec_value in value.items():
                    if hasattr(converter.target_spec, spec_key):
                        setattr(converter.target_spec, spec_key, spec_value)
                    else:
                        raise ValueError(
                            f"Unknown target_spec attribute '{spec_key}'"
                        )
            elif hasattr(converter, attr):
                setattr(converter, attr, value)
            else:
                raise ValueError(f"Unknown converter attribute '{attr}'")<|MERGE_RESOLUTION|>--- conflicted
+++ resolved
@@ -1,19 +1,15 @@
-<<<<<<< HEAD
 import logging
 import os
 import traceback
 
 from keras.src import backend
 from keras.src import tree
-from keras.src.utils import io_utils
-from keras.src.utils import summary_utils
-from keras.src.utils.module_utils import litert
-=======
 from keras.src.export.export_utils import get_input_signature
 from keras.src.export.export_utils import make_input_spec
 from keras.src.export.export_utils import make_tf_tensor_spec
 from keras.src.utils import io_utils
->>>>>>> a550fccd
+from keras.src.utils import summary_utils
+from keras.src.utils.module_utils import litert
 from keras.src.utils.module_utils import tensorflow as tf
 
 
@@ -217,7 +213,6 @@
         Returns:
             A bytes object containing the serialized TFLite model.
         """
-<<<<<<< HEAD
         current_backend = backend.backend()
         
         # JAX backend requires jax2tf conversion
@@ -228,13 +223,7 @@
                 )
             return self._convert_jax_model(input_signature)
         
-        # TensorFlow backend can use direct conversion
-        is_sequential = isinstance(self.model, tf.keras.Sequential)
-
-        # Try direct conversion first for TensorFlow backend
-=======
         # Try direct conversion first for all models
->>>>>>> a550fccd
         try:
             converter = tf.lite.TFLiteConverter.from_keras_model(self.model)
             converter.target_spec.supported_ops = [
